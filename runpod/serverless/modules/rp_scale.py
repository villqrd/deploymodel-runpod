'''
runpod | serverless | rp_scale.py
Provides the functionality for scaling the runpod serverless worker.
'''

import asyncio
import typing

from runpod.serverless.modules.rp_logger import RunPodLogger
from .rp_job import get_job
from .worker_state import Jobs

log = RunPodLogger()
job_list = Jobs()

<<<<<<< HEAD

class JobScaler():
    """
    A class for automatically retrieving new jobs from the server and processing them concurrently.

    Attributes:
        server_url (str): The URL of the server to retrieve jobs from.
        max_concurrent_jobs (int): The maximum number of jobs to process concurrently.
        upscale_factor (float): The factor by which to upscale the job retrieval rate.
        downscale_factor (float): The factor by which to downscale the job retrieval rate.

    Methods:
        get_jobs() -> List[Dict]:
            Retrieves multiple jobs from the server in parallel using concurrent requests.

        upscale_rate() -> None:
            Upscales the job retrieval rate by adjusting the number of concurrent requests.
=======
>>>>>>> 7ca38057

def _default_concurrency_modifier(current_concurrency: int) -> int:
    """
    Default concurrency modifier.

    This function returns the current concurrency without any modification.

    Args:
        current_concurrency (int): The current concurrency.

    Returns:
        int: The current concurrency.
    """
    return current_concurrency


class JobScaler():
    """
    Job Scaler. This class is responsible for scaling the number of concurrent requests.
    """

    def __init__(self, concurrency_modifier: typing.Any):
        if concurrency_modifier is None:
            self.concurrency_modifier = _default_concurrency_modifier
        else:
            self.concurrency_modifier = concurrency_modifier

        self.background_get_job_tasks = set()
        self.job_history = []
        self.current_concurrency = 1
        self._is_alive = True

    def is_alive(self):
        """
        Return whether the worker is alive or not.
        """
        return self._is_alive

    def kill_worker(self):
        """
        Whether to kill the worker.
        """
        self._is_alive = False

    async def get_jobs(self, session):
        """
        Retrieve multiple jobs from the server in parallel using concurrent requests.

        Returns:
            List[Any]: A list of job data retrieved from the server.
        """
        while True:
            if not self.is_alive():
                break

<<<<<<< HEAD
            for _ in range(self.num_concurrent_get_job_requests):
                job = await get_job(session)
=======
            self.current_concurrency = self.concurrency_modifier(self.current_concurrency)

            tasks = [
                asyncio.create_task(get_job(session, retry=False))
                for _ in range(self.current_concurrency if job_list.get_job_list() else 1)
            ]

            for job_future in asyncio.as_completed(tasks):
                job = await job_future
>>>>>>> 7ca38057
                self.job_history.append(1 if job else 0)
                if job:
                    yield job

<<<<<<< HEAD
            # During the single processing scenario, wait for the job to finish processing.
            if self.concurrency_controller is None:
                # Create a copy of the background job tasks list to keep references to the tasks.
                job_tasks_copy = self.background_get_job_tasks.copy()
                if job_tasks_copy:
                    # Wait for the job tasks to finish processing before continuing.
                    await asyncio.wait(job_tasks_copy)
                # Exit the loop after processing a single job (since the handler is fully utilized).
                await asyncio.sleep(JobScaler.SLEEP_INTERVAL_SEC)
                break

            # We retrieve num_concurrent_get_job_requests jobs per second.
            await asyncio.sleep(JobScaler.SLEEP_INTERVAL_SEC)

            # Rescale the retrieval rate appropriately.
            self.rescale_request_rate()

            # Show logs
            log.info(
                f"Concurrent Get Jobs | The number of concurrent get_jobs is "
                f"{self.num_concurrent_get_job_requests}."
            )

    def upscale_rate(self) -> None:
        """
        Upscale the job retrieval rate by adjusting the number of concurrent requests.

        This method increases the number of concurrent requests to the server,
        effectively retrieving more jobs per unit of time.
        """
        self.num_concurrent_get_job_requests = min(
            self.num_concurrent_get_job_requests *
            JobScaler.CONCURRENCY_SCALE_FACTOR,
            JobScaler.MAX_CONCURRENT_REQUESTS
        )

    def downscale_rate(self) -> None:
        """
        Downscale the job retrieval rate by adjusting the number of concurrent requests.

        This method decreases the number of concurrent requests to the server,
        effectively retrieving fewer jobs per unit of time.
        """
        self.num_concurrent_get_job_requests = int(max(
            self.num_concurrent_get_job_requests // JobScaler.CONCURRENCY_SCALE_FACTOR,
            JobScaler.MIN_CONCURRENT_REQUESTS
        ))

    def rescale_request_rate(self) -> None:
        """
        Scale up or down the rate at which we are handling jobs from SLS.
        """
        # Compute the availability ratio of the job queue.
        availability_ratio = sum(self.job_history) / len(self.job_history)

        # If our worker is fully utilized or the SLS queue is throttling, reduce the job query rate.
        if self.concurrency_controller() is True:
            log.debug("Reducing job query rate due to full worker utilization.")

            self.downscale_rate()
        elif availability_ratio < 1 / JobScaler.CONCURRENCY_SCALE_FACTOR:
            log.debug(
                "Reducing job query rate due to low job queue availability.")

            self.downscale_rate()
        elif availability_ratio >= JobScaler.AVAILABILITY_RATIO_THRESHOLD:
            log.debug(
                "Increasing job query rate due to increased job queue availability.")

            self.upscale_rate()
=======
            await asyncio.sleep(1)
>>>>>>> 7ca38057

            log.debug(f"Concurrency set to: {self.current_concurrency}")<|MERGE_RESOLUTION|>--- conflicted
+++ resolved
@@ -13,26 +13,6 @@
 log = RunPodLogger()
 job_list = Jobs()
 
-<<<<<<< HEAD
-
-class JobScaler():
-    """
-    A class for automatically retrieving new jobs from the server and processing them concurrently.
-
-    Attributes:
-        server_url (str): The URL of the server to retrieve jobs from.
-        max_concurrent_jobs (int): The maximum number of jobs to process concurrently.
-        upscale_factor (float): The factor by which to upscale the job retrieval rate.
-        downscale_factor (float): The factor by which to downscale the job retrieval rate.
-
-    Methods:
-        get_jobs() -> List[Dict]:
-            Retrieves multiple jobs from the server in parallel using concurrent requests.
-
-        upscale_rate() -> None:
-            Upscales the job retrieval rate by adjusting the number of concurrent requests.
-=======
->>>>>>> 7ca38057
 
 def _default_concurrency_modifier(current_concurrency: int) -> int:
     """
@@ -88,10 +68,6 @@
             if not self.is_alive():
                 break
 
-<<<<<<< HEAD
-            for _ in range(self.num_concurrent_get_job_requests):
-                job = await get_job(session)
-=======
             self.current_concurrency = self.concurrency_modifier(self.current_concurrency)
 
             tasks = [
@@ -101,84 +77,11 @@
 
             for job_future in asyncio.as_completed(tasks):
                 job = await job_future
->>>>>>> 7ca38057
                 self.job_history.append(1 if job else 0)
                 if job:
                     yield job
 
-<<<<<<< HEAD
-            # During the single processing scenario, wait for the job to finish processing.
-            if self.concurrency_controller is None:
-                # Create a copy of the background job tasks list to keep references to the tasks.
-                job_tasks_copy = self.background_get_job_tasks.copy()
-                if job_tasks_copy:
-                    # Wait for the job tasks to finish processing before continuing.
-                    await asyncio.wait(job_tasks_copy)
-                # Exit the loop after processing a single job (since the handler is fully utilized).
-                await asyncio.sleep(JobScaler.SLEEP_INTERVAL_SEC)
-                break
+            await asyncio.sleep(1)
 
-            # We retrieve num_concurrent_get_job_requests jobs per second.
-            await asyncio.sleep(JobScaler.SLEEP_INTERVAL_SEC)
-
-            # Rescale the retrieval rate appropriately.
-            self.rescale_request_rate()
-
-            # Show logs
-            log.info(
-                f"Concurrent Get Jobs | The number of concurrent get_jobs is "
-                f"{self.num_concurrent_get_job_requests}."
-            )
-
-    def upscale_rate(self) -> None:
-        """
-        Upscale the job retrieval rate by adjusting the number of concurrent requests.
-
-        This method increases the number of concurrent requests to the server,
-        effectively retrieving more jobs per unit of time.
-        """
-        self.num_concurrent_get_job_requests = min(
-            self.num_concurrent_get_job_requests *
-            JobScaler.CONCURRENCY_SCALE_FACTOR,
-            JobScaler.MAX_CONCURRENT_REQUESTS
-        )
-
-    def downscale_rate(self) -> None:
-        """
-        Downscale the job retrieval rate by adjusting the number of concurrent requests.
-
-        This method decreases the number of concurrent requests to the server,
-        effectively retrieving fewer jobs per unit of time.
-        """
-        self.num_concurrent_get_job_requests = int(max(
-            self.num_concurrent_get_job_requests // JobScaler.CONCURRENCY_SCALE_FACTOR,
-            JobScaler.MIN_CONCURRENT_REQUESTS
-        ))
-
-    def rescale_request_rate(self) -> None:
-        """
-        Scale up or down the rate at which we are handling jobs from SLS.
-        """
-        # Compute the availability ratio of the job queue.
-        availability_ratio = sum(self.job_history) / len(self.job_history)
-
-        # If our worker is fully utilized or the SLS queue is throttling, reduce the job query rate.
-        if self.concurrency_controller() is True:
-            log.debug("Reducing job query rate due to full worker utilization.")
-
-            self.downscale_rate()
-        elif availability_ratio < 1 / JobScaler.CONCURRENCY_SCALE_FACTOR:
-            log.debug(
-                "Reducing job query rate due to low job queue availability.")
-
-            self.downscale_rate()
-        elif availability_ratio >= JobScaler.AVAILABILITY_RATIO_THRESHOLD:
-            log.debug(
-                "Increasing job query rate due to increased job queue availability.")
-
-            self.upscale_rate()
-=======
-            await asyncio.sleep(1)
->>>>>>> 7ca38057
 
             log.debug(f"Concurrency set to: {self.current_concurrency}")